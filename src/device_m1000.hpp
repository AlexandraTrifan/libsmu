--- conflicted
+++ resolved
@@ -65,11 +65,7 @@
 		int read_calibration() override;
 		void calibration(std::vector<std::vector<float>>* cal) override;
 		int samba_mode() override;
-<<<<<<< HEAD
-        void set_led(LED led,bool status) override;
-=======
         int set_led(unsigned leds) override;
->>>>>>> 3b246df9
 
 	protected:
 		friend class Session;
@@ -188,7 +184,7 @@
 
 		// Override virtual methods of the base Device class.
 		int get_default_rate() override;
-		int claim() override;
+        int claim() override;
 		int release() override;
 		int configure(unsigned sampleRate) override;
 		int on() override;

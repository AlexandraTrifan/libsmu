--- conflicted
+++ resolved
@@ -86,13 +86,8 @@
 
 
 /// Runs in USB thread
-<<<<<<< HEAD
 extern "C" void LIBUSB_CALL m1000_in_completion(libusb_transfer *t) {
 	if (!t->user_data) {
-=======
-extern "C" void LIBUSB_CALL m1000_in_completion(libusb_transfer *t){
-	if (!t->user_data){
->>>>>>> b307d26f
 		libusb_free_transfer(t);
 		return;
 	}
@@ -103,7 +98,7 @@
 void M1000_Device::in_completion(libusb_transfer *t) {
 	std::lock_guard<std::mutex> lock(m_state);
 	m_in_transfers.num_active--;
-<<<<<<< HEAD
+
 	if (t->status == LIBUSB_TRANSFER_COMPLETED) {
 		handle_in_transfer(t);
 		// m_cancellation == 0, everything OK
@@ -115,30 +110,13 @@
 		m_session->handle_error(t->status);
 	}
 
-=======
-	if (t->status == LIBUSB_TRANSFER_COMPLETED){
-		handle_in_transfer(t);
-		// m_cancellation == 0, everything OK	
-		if (m_session->m_cancellation == 0) {
-			submit_in_transfer(t);
-		}
-	}
-	else if (t->status == LIBUSB_TRANSFER_CANCELLED){
-		std::cerr << "ITransfer error "<< libusb_error_name(t->status) << " " << t << std::endl;
-		m_session->handle_error(t->status);
-	}
->>>>>>> b307d26f
 	if (m_out_transfers.num_active == 0 && m_in_transfers.num_active == 0) {
 		m_session->completion();
 	}
 }
 
 // Runs in USB thread
-<<<<<<< HEAD
 extern "C" void LIBUSB_CALL m1000_out_completion(libusb_transfer *t) {
-=======
-extern "C" void LIBUSB_CALL m1000_out_completion(libusb_transfer *t){
->>>>>>> b307d26f
 	if (!t->user_data) {
 		libusb_free_transfer(t);
 		return;
@@ -146,7 +124,6 @@
 	M1000_Device *dev = (M1000_Device *) t->user_data;
 	dev->out_completion(t);
 }
-<<<<<<< HEAD
 
 void M1000_Device::out_completion(libusb_transfer *t) {
 	std::lock_guard<std::mutex> lock(m_state);
@@ -161,22 +138,6 @@
 		m_session->handle_error(t->status);
 	}
 
-=======
-
-void M1000_Device::out_completion(libusb_transfer *t) {
-	std::lock_guard<std::mutex> lock(m_state);
-	m_out_transfers.num_active--;
-
-	if (t->status == LIBUSB_TRANSFER_COMPLETED) {
-		if (m_session->m_cancellation == 0) {
-			submit_out_transfer(t);
-		}
-	} else if (t->status != LIBUSB_TRANSFER_CANCELLED) {
-		std::cerr << "OTransfer error "<< t->status << " " << t << std::endl;
-		m_session->handle_error(t->status);
-	}
-
->>>>>>> b307d26f
 	if (m_out_transfers.num_active == 0 && m_in_transfers.num_active == 0) {
 		m_session->completion();
 	}
@@ -341,12 +302,7 @@
 }
 
 // cancel pending libusb transactions
-<<<<<<< HEAD
 void M1000_Device::cancel() {
-=======
-void M1000_Device::cancel()
-{
->>>>>>> b307d26f
 	m_in_transfers.cancel();
 	m_out_transfers.cancel();
 }

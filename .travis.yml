--- conflicted
+++ resolved
@@ -70,15 +70,6 @@
 
 install:
   - if [[ ${TRAVIS_OS_NAME} == osx ]]; then brew install libusb; fi
-<<<<<<< HEAD
-  - if [[ ${TRAVIS_OS_NAME} == osx ]]; then brew install python || true; fi
-  - if [[ ${TRAVIS_OS_NAME} == osx ]]; then sudo easy_install pip; fi
-
-  # for python bindings
-  - pip install --disable-pip-version-check --upgrade pip
-  - if [[ ${TRAVIS_OS_NAME} == osx ]]; then sudo pip install wheel cython; fi
-  - if [[ ${TRAVIS_OS_NAME} == linux ]]; then pip install wheel cython; fi
-=======
   - if [[ ${TRAVIS_OS_NAME} == osx ]]; then brew install ${PYTHON} || true; fi
   - if [[ ${TRAVIS_OS_NAME} == osx ]]; then brew upgrade cmake || true; fi
 
@@ -87,7 +78,6 @@
   - ${PIP} install --only-binary ":all:" --disable-pip-version-check --upgrade pip
   - if [[ ${TRAVIS_OS_NAME} == osx ]]; then sudo ${PIP} install --only-binary ":all:" wheel cython ; fi
   - if [[ ${TRAVIS_OS_NAME} == linux ]]; then ${PIP} install --only-binary ":all:" wheel cython ; fi
->>>>>>> 9e141d50
 
 script:
   - mkdir -p build && cd build
